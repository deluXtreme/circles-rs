//! # Circles Pathfinder
//!
//! Pathfinding and flow matrix calculation for the Circles protocol.
//!
//! This crate provides efficient pathfinding algorithms and flow matrix generation
//! for the Circles universal basic income protocol, with ready-to-use types for
//! smart contract interactions.
//!
//! ## Quick Start
//!
//! ### High-level API (Recommended)
//!
//! ```rust,no_run
//! use circles_pathfinder::{FindPathParams, prepare_flow_for_contract};
//! use alloy_primitives::{Address, aliases::U192};
//!
//! # async fn example() -> Result<(), Box<dyn std::error::Error>> {
//! let params = FindPathParams {
//!     from: "0x123...".parse()?,
//!     to: "0x456...".parse()?,
<<<<<<< HEAD
//!     target_flow: U192::from(1_000_000_000_000_000_000u64), // 1 ETH
=======
//!     target_flow: U192::from(1_000_000_000_000_000_000u64), // 1 CRC
>>>>>>> 47f3eedf
//!     use_wrapped_balances: Some(true),
//!     from_tokens: None,
//!     to_tokens: None,
//!     exclude_from_tokens: None,
//!     exclude_to_tokens: None,
//! };
//!
//! // One function call gets contract-ready data
//! let path_data = prepare_flow_for_contract("https://rpc.circles.com", params).await?;
//!
//! // Ready for smart contract calls
//! let (vertices, edges, streams, coords) = path_data.to_contract_params();
//! // contract.some_function(vertices, edges, streams, coords)
//! # Ok(())
//! # }
//! ```
//!
//! ### Low-level API (Advanced)
//!
//! ```rust,no_run
//! use circles_pathfinder::{find_path, create_flow_matrix};
//! use alloy_primitives::{Address, aliases::U192};
//!
//! # async fn example() -> Result<(), Box<dyn std::error::Error>> {
//! // Step 1: Find path
//! let transfers = find_path(
//!     "https://rpc.circles.com",
//!     "0x123...".parse()?,
//!     "0x456...".parse()?,
//!     U192::from(1000u64),
//!     true
//! ).await?;
//!
//! // Step 2: Create flow matrix
//! let matrix = create_flow_matrix(
//!     "0x123...".parse()?,
//!     "0x456...".parse()?,
//!     U192::from(1000u64),
//!     &transfers
//! )?;
//! # Ok(())
//! # }
//! ```
//!
//! ## Modules
//!
//! - [`hub`] - Circles Hub contract types and conversions
//! - [`rpc`] - RPC communication and pathfinding
//! - [`flow`] - Flow matrix calculation
//! - [`packing`] - Coordinate packing utilities
//! - [`convenience`] - High-level convenience functions
//!
//! ## Features
//!
//! - **Fast pathfinding** using Circles RPC endpoints
//! - **Hub contract integration** with ready-to-use types
//! - **Type safety** with `alloy-primitives`
//! - **Efficient packing** for on-chain storage
//! - **Comprehensive testing** with real-world scenarios

mod convenience;
mod flow;
pub mod hub;
mod packing;
mod rpc;

use alloy_primitives::aliases::U192;

// Core public API - the main functions users need
pub use flow::create_flow_matrix;

// RPC functionality
pub use rpc::{FindPathParams, find_path, find_path_with_params};

// Hub contract integration types and functions
pub use hub::{FlowEdge, Stream, PathData};

// High-level convenience functions
pub use convenience::{
    get_available_flow, prepare_flow_for_contract, prepare_flow_for_contract_simple,
};

// Utility functions for advanced users
pub use packing::{pack_coordinates, transform_to_flow_vertices};

/// Errors that can occur during pathfinding and flow matrix operations.
#[derive(thiserror::Error, Debug)]
pub enum PathfinderError {
    /// Flow matrix terminal sum doesn't match expected value.
    ///
    /// This occurs when the sum of all terminal flow edges (edges that reach
    /// the destination) doesn't equal the expected transfer amount. This
    /// usually indicates an issue with the transfer path or RPC data.
    ///
    /// # Example
    /// ```text
    /// PathfinderError::Imbalanced {
    ///     terminal_sum: 800,
    ///     expected: 1000
    /// }
    /// ```
    #[error("terminal sum {terminal_sum} != expected {expected}")]
    Imbalanced {
        /// Actual sum of terminal flow edges
        terminal_sum: U192,
        /// Expected total flow amount
        expected: U192,
    },

    /// Network or HTTP communication error.
    ///
    /// This wraps underlying `reqwest` errors that occur during RPC communication.
    #[error("rpc error: {0}")]
    Rpc(#[from] reqwest::Error),

    /// JSON-RPC protocol error or invalid response.
    ///
    /// This occurs when the RPC endpoint returns an error, or when the response
    /// format doesn't match expectations (missing fields, wrong types, etc.).
    #[error("json-rpc error: {0}")]
    JsonRpc(String),
}<|MERGE_RESOLUTION|>--- conflicted
+++ resolved
@@ -18,11 +18,7 @@
 //! let params = FindPathParams {
 //!     from: "0x123...".parse()?,
 //!     to: "0x456...".parse()?,
-<<<<<<< HEAD
-//!     target_flow: U192::from(1_000_000_000_000_000_000u64), // 1 ETH
-=======
 //!     target_flow: U192::from(1_000_000_000_000_000_000u64), // 1 CRC
->>>>>>> 47f3eedf
 //!     use_wrapped_balances: Some(true),
 //!     from_tokens: None,
 //!     to_tokens: None,
@@ -98,7 +94,7 @@
 pub use rpc::{FindPathParams, find_path, find_path_with_params};
 
 // Hub contract integration types and functions
-pub use hub::{FlowEdge, Stream, PathData};
+pub use hub::{FlowEdge, PathData, Stream};
 
 // High-level convenience functions
 pub use convenience::{
